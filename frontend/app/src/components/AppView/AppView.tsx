--- conflicted
+++ resolved
@@ -137,7 +137,37 @@
   const hasEventElements = !elements.event.isEmpty
   const hasBottomElements = !elements.bottom.isEmpty
 
-<<<<<<< HEAD
+  const [showSidebarOverride, setShowSidebarOverride] = React.useState(false)
+  const showSidebar =
+    hasSidebarElements ||
+    (!hideSidebarNav && appPages.length > 1) ||
+    showSidebarOverride
+
+  React.useEffect(() => {
+    // Handle sidebar flicker/unmount with MPA & hideSidebarNav
+    if (showSidebar && hideSidebarNav && !showSidebarOverride) {
+      setShowSidebarOverride(true)
+    }
+  }, [showSidebar, hideSidebarNav, showSidebarOverride])
+
+  const scriptFinishedHandler = React.useCallback(() => {
+    // Check at end of script run if no sidebar elements
+    if (!hasSidebarElements && showSidebarOverride) {
+      setShowSidebarOverride(false)
+    }
+  }, [hasSidebarElements, showSidebarOverride])
+
+  React.useEffect(() => {
+    addScriptFinishedHandler(scriptFinishedHandler)
+    return () => {
+      removeScriptFinishedHandler(scriptFinishedHandler)
+    }
+  }, [
+    scriptFinishedHandler,
+    addScriptFinishedHandler,
+    removeScriptFinishedHandler,
+  ])
+
   // Activate scroll to bottom whenever there are bottom elements:
   const Component = hasBottomElements
     ? ScrollToBottomContainer
@@ -156,64 +186,6 @@
       componentRegistry={componentRegistry}
       formsData={formsData}
     />
-=======
-  const [showSidebarOverride, setShowSidebarOverride] = React.useState(false)
-  const showSidebar =
-    hasSidebarElements ||
-    (!hideSidebarNav && appPages.length > 1) ||
-    showSidebarOverride
-
-  React.useEffect(() => {
-    // Handle sidebar flicker/unmount with MPA & hideSidebarNav
-    if (showSidebar && hideSidebarNav && !showSidebarOverride) {
-      setShowSidebarOverride(true)
-    }
-  }, [showSidebar, hideSidebarNav, showSidebarOverride])
-
-  const scriptFinishedHandler = React.useCallback(() => {
-    // Check at end of script run if no sidebar elements
-    if (!hasSidebarElements && showSidebarOverride) {
-      setShowSidebarOverride(false)
-    }
-  }, [hasSidebarElements, showSidebarOverride])
-
-  React.useEffect(() => {
-    addScriptFinishedHandler(scriptFinishedHandler)
-    return () => {
-      removeScriptFinishedHandler(scriptFinishedHandler)
-    }
-  }, [
-    scriptFinishedHandler,
-    addScriptFinishedHandler,
-    removeScriptFinishedHandler,
-  ])
-
-  const renderBlock = (node: BlockNode, events = false): ReactElement => (
-    <StyledAppViewBlockContainer
-      className="block-container"
-      data-testid="block-container"
-      isWideMode={wideMode}
-      showPadding={showPadding}
-      addPaddingForHeader={showToolbar || showColoredLine}
-      addPaddingForChatInput={containsChatInput}
-      events={events}
-      isEmbedded={embedded}
-      hasSidebar={showSidebar}
-    >
-      <VerticalBlock
-        node={node}
-        endpoints={endpoints}
-        sessionInfo={sessionInfo}
-        scriptRunId={scriptRunId}
-        scriptRunState={scriptRunState}
-        widgetMgr={widgetMgr}
-        widgetsDisabled={widgetsDisabled}
-        uploadClient={uploadClient}
-        componentRegistry={componentRegistry}
-        formsData={formsData}
-      />
-    </StyledAppViewBlockContainer>
->>>>>>> 6e4785aa
   )
 
   // The tabindex is required to support scrolling by arrow keys.
