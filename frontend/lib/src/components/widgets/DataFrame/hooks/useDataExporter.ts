--- conflicted
+++ resolved
@@ -93,14 +93,10 @@
   const exportToCsv = React.useCallback(async () => {
     try {
       // Lazy import to prevent weird breakage in some niche cases
-<<<<<<< HEAD
-      // (e.g. usage in replay.io browser)
-=======
       // (e.g. usage within the replay.io browser). The package works well
       // in all of the common browser, but might cause some trouble in
       // less common browsers. To not crash the whole app, we just lazy import
       // this here.
->>>>>>> 15e7bd81
       const nativeFileSystemAdapter = await import(
         "native-file-system-adapter"
       )
