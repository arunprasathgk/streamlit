/**
 * Copyright (c) Streamlit Inc. (2018-2022) Snowflake Inc. (2022-2024)
 *
 * Licensed under the Apache License, Version 2.0 (the "License");
 * you may not use this file except in compliance with the License.
 * You may obtain a copy of the License at
 *
 *     http://www.apache.org/licenses/LICENSE-2.0
 *
 * Unless required by applicable law or agreed to in writing, software
 * distributed under the License is distributed on an "AS IS" BASIS,
 * WITHOUT WARRANTIES OR CONDITIONS OF ANY KIND, either express or implied.
 * See the License for the specific language governing permissions and
 * limitations under the License.
 */
import React from "react"

import { transparentize } from "color2k"
import { Theme as GlideTheme, SpriteMap } from "@glideapps/glide-data-grid"
import { useTheme } from "@emotion/react"

import { EmotionTheme } from "@streamlit/lib/src/theme"

type CustomThemeReturn = {
  theme: Partial<GlideTheme>
  tableBorderRadius: string
  headerIcons: SpriteMap
}

/**
 * Creates a glide-data-grid compatible theme based on our theme configuration.
 *
 * @return a glide-data-grid compatible theme.
 */
function useCustomTheme(): CustomThemeReturn {
  const theme: EmotionTheme = useTheme()

  const headerIcons = React.useMemo<SpriteMap>(() => {
    return {
      // Material design icon `edit_note`:
      // https://fonts.google.com/icons?selected=Material%20Symbols%20Outlined%3Aedit_note%3AFILL%400%3Bwght%40400%3BGRAD%400%3Bopsz%4048
      // We need to provide this as string as explained explained here: https://github.com/glideapps/glide-data-grid/blob/main/packages/core/API.md#headericons
      editable: p =>
        `<svg xmlns="http://www.w3.org/2000/svg" height="40" viewBox="0 96 960 960" width="40" fill="${p.bgColor}"><path d="m800.641 679.743-64.384-64.384 29-29q7.156-6.948 17.642-6.948 10.485 0 17.742 6.948l29 29q6.948 7.464 6.948 17.95 0 10.486-6.948 17.434l-29 29Zm-310.64 246.256v-64.383l210.82-210.821 64.384 64.384-210.821 210.82h-64.383Zm-360-204.872v-50.254h289.743v50.254H130.001Zm0-162.564v-50.255h454.615v50.255H130.001Zm0-162.307v-50.255h454.615v50.255H130.001Z"/></svg>`,
    }
  }, [])

  const glideTheme = React.useMemo<Partial<GlideTheme>>(() => {
    return {
      // Explanations: https://github.com/glideapps/glide-data-grid/blob/main/packages/core/API.md#theme
      accentColor: theme.colors.primary,
      accentFg: theme.colors.white,
      accentLight: transparentize(theme.colors.primary, 0.9),
      borderColor: theme.colors.fadedText05,
      horizontalBorderColor: theme.colors.fadedText05,
      fontFamily: theme.genericFonts.bodyFont,
      bgSearchResult: transparentize(theme.colors.primary, 0.9),
<<<<<<< HEAD
=======
      resizeIndicatorColor: theme.colors.primary,
>>>>>>> 15e7bd81
      // Header styling:
      bgIconHeader: theme.colors.fadedText60,
      fgIconHeader: theme.colors.white,
      bgHeader: theme.colors.bgMix,
      bgHeaderHasFocus: theme.colors.secondaryBg,
      bgHeaderHovered: theme.colors.secondaryBg,
      textHeader: theme.colors.fadedText60,
      textHeaderSelected: theme.colors.white,
      textGroupHeader: theme.colors.fadedText60,
      headerFontStyle: `${theme.fontSizes.sm}`,
      // Cell styling:
      baseFontStyle: theme.fontSizes.sm,
      editorFontSize: theme.fontSizes.sm,
      textDark: theme.colors.bodyText,
      textMedium: transparentize(theme.colors.bodyText, 0.2),
      textLight: theme.colors.fadedText40,
      textBubble: theme.colors.fadedText60,
      bgCell: theme.colors.bgColor,
      bgCellMedium: theme.colors.bgColor, // uses same as bgCell to always have the same background color
      cellHorizontalPadding: 8,
      cellVerticalPadding: 3,
      // Special cells:
      bgBubble: theme.colors.secondaryBg,
      bgBubbleSelected: theme.colors.secondaryBg,
      linkColor: theme.colors.linkText,
      drilldownBorder: theme.colors.darkenedBgMix25,
      // Unused settings:
      // lineHeight
      // headerIconSize: number;
      // markerFontStyle: string;
      // resizeIndicatorColor?: string;
      // headerBottomBorderColor?: string;
    }
  }, [theme])

  return {
    theme: glideTheme,
    tableBorderRadius: theme.radii.lg,
    // Configure custom SVG icons used in the column header:
    headerIcons,
  }
}

export default useCustomTheme<|MERGE_RESOLUTION|>--- conflicted
+++ resolved
@@ -55,10 +55,7 @@
       horizontalBorderColor: theme.colors.fadedText05,
       fontFamily: theme.genericFonts.bodyFont,
       bgSearchResult: transparentize(theme.colors.primary, 0.9),
-<<<<<<< HEAD
-=======
       resizeIndicatorColor: theme.colors.primary,
->>>>>>> 15e7bd81
       // Header styling:
       bgIconHeader: theme.colors.fadedText60,
       fgIconHeader: theme.colors.white,
