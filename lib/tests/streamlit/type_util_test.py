# Copyright (c) Streamlit Inc. (2018-2022) Snowflake Inc. (2022)
#
# Licensed under the Apache License, Version 2.0 (the "License");
# you may not use this file except in compliance with the License.
# You may obtain a copy of the License at
#
#     http://www.apache.org/licenses/LICENSE-2.0
#
# Unless required by applicable law or agreed to in writing, software
# distributed under the License is distributed on an "AS IS" BASIS,
# WITHOUT WARRANTIES OR CONDITIONS OF ANY KIND, either express or implied.
# See the License for the specific language governing permissions and
# limitations under the License.

import enum
import unittest
from collections import namedtuple
from datetime import date
from decimal import Decimal
from typing import Any
from unittest.mock import patch

import numpy as np
import pandas as pd
import plotly.graph_objs as go
import pytest
from pandas.api.types import infer_dtype
from parameterized import parameterized

<<<<<<< HEAD
from streamlit import type_util
from streamlit.type_util import (
    DataFormat,
    convert_anything_to_pandas,
    data_frame_to_bytes,
    fix_arrow_incompatible_column_types,
    is_bytes_like,
    is_snowpark_data_object,
    to_bytes,
)
=======
from streamlit import errors, type_util
>>>>>>> e63eac1c
from tests.streamlit.data_mocks import (
    BASE_TYPES_DF,
    DATETIME_TYPES_DF,
    INTERVAL_TYPES_DF,
    LIST_TYPES_DF,
    NUMBER_TYPES_DF,
    PERIOD_TYPES_DF,
    SHARED_TEST_CASES,
    SPECIAL_TYPES_DF,
    UNSUPPORTED_TYPES_DF,
    TestCaseMetadata,
    TestObject,
)
from tests.streamlit.snowpark_mocks import DataFrame as SnowparkDataFrame
from tests.streamlit.snowpark_mocks import Row as SnowparkRow
from tests.testutil import create_snowpark_session, patch_config_options


class TypeUtilTest(unittest.TestCase):
    def test_list_is_plotly_chart(self):
        trace0 = go.Scatter(x=[1, 2, 3, 4], y=[10, 15, 13, 17])
        trace1 = go.Scatter(x=[1, 2, 3, 4], y=[16, 5, 11, 9])
        data = [trace0, trace1]

        res = type_util.is_plotly_chart(data)
        self.assertTrue(res)

    def test_data_dict_is_plotly_chart(self):
        trace0 = go.Scatter(x=[1, 2, 3, 4], y=[10, 15, 13, 17])
        trace1 = go.Scatter(x=[1, 2, 3, 4], y=[16, 5, 11, 9])
        d = {"data": [trace0, trace1]}

        res = type_util.is_plotly_chart(d)
        self.assertTrue(res)

    def test_dirty_data_dict_is_not_plotly_chart(self):
        trace0 = go.Scatter(x=[1, 2, 3, 4], y=[10, 15, 13, 17])
        trace1 = go.Scatter(x=[1, 2, 3, 4], y=[16, 5, 11, 9])
        d = {"data": [trace0, trace1], "foo": "bar"}  # Illegal property!

        res = type_util.is_plotly_chart(d)
        self.assertFalse(res)

    def test_layout_dict_is_not_plotly_chart(self):
        d = {
            # Missing a component with a graph object!
            "layout": {"width": 1000}
        }

        res = type_util.is_plotly_chart(d)
        self.assertFalse(res)

    def test_fig_is_plotly_chart(self):
        trace1 = go.Scatter(x=[1, 2, 3, 4], y=[16, 5, 11, 9])

        # Plotly 3.7 needs to read the config file at /home/.plotly when
        # creating an image. So let's mock that part of the Figure creation:
        with patch("plotly.offline.offline._get_jconfig") as mock:
            mock.return_value = {}
            fig = go.Figure(data=[trace1])

        res = type_util.is_plotly_chart(fig)
        self.assertTrue(res)

    def test_is_namedtuple(self):
        Boy = namedtuple("Boy", ("name", "age"))
        John = Boy("John", "29")

        res = type_util.is_namedtuple(John)
        self.assertTrue(res)

    def test_to_bytes(self):
        bytes_obj = b"some bytes"
        self.assertTrue(type_util.is_bytes_like(bytes_obj))
        self.assertIsInstance(type_util.to_bytes(bytes_obj), bytes)

        bytearray_obj = bytearray("a bytearray string", "utf-8")
        self.assertTrue(type_util.is_bytes_like(bytearray_obj))
        self.assertIsInstance(type_util.to_bytes(bytearray_obj), bytes)

        string_obj = "a normal string"
        self.assertFalse(type_util.is_bytes_like(string_obj))
        with self.assertRaises(RuntimeError):
            type_util.to_bytes(string_obj)  # type: ignore

    def test_data_frame_with_dtype_values_to_bytes(self):
        df1 = pd.DataFrame(["foo", "bar"])
        df2 = pd.DataFrame(df1.dtypes)

        try:
            type_util.data_frame_to_bytes(df2)
        except Exception as ex:
            self.fail(f"Converting dtype dataframes to Arrow should not fail: {ex}")

    @parameterized.expand(
        SHARED_TEST_CASES,
    )
    def test_convert_anything_to_df(
        self,
        input_data: Any,
        metadata: TestCaseMetadata,
    ):
        """Test that `convert_anything_to_df` correctly converts
        a variety of types to a DataFrame.
        """
        converted_df = type_util.convert_anything_to_pandas(input_data)
        self.assertEqual(converted_df.shape[0], metadata.expected_rows)
        self.assertEqual(converted_df.shape[1], metadata.expected_cols)

    def test_convert_anything_to_df_ensure_copy(self):
        """Test that `convert_anything_to_df` creates a copy of the original
        dataframe if `ensure_copy` is True.
        """
        orginal_df = pd.DataFrame(
            {
                "integer": [1, 2, 3],
                "float": [1.0, 2.1, 3.2],
                "string": ["foo", "bar", None],
            },
            index=[1.0, "foo", 3],
        )

<<<<<<< HEAD
        converted_df = convert_anything_to_pandas(orginal_df, ensure_copy=True)
=======
        converted_df = type_util.convert_anything_to_df(orginal_df, ensure_copy=True)
>>>>>>> e63eac1c
        # Apply a change
        converted_df["integer"] = [4, 5, 6]
        # Ensure that the original dataframe is not changed
        self.assertEqual(orginal_df["integer"].to_list(), [1, 2, 3])

<<<<<<< HEAD
        converted_df = convert_anything_to_pandas(orginal_df, ensure_copy=False)
=======
        converted_df = type_util.convert_anything_to_df(orginal_df, ensure_copy=False)
>>>>>>> e63eac1c
        # Apply a change
        converted_df["integer"] = [4, 5, 6]
        # The original dataframe should be changed here since ensure_copy is False
        self.assertEqual(orginal_df["integer"].to_list(), [4, 5, 6])

    def test_convert_anything_to_df_supports_key_value_dicts(self):
        """Test that `convert_anything_to_df` correctly converts
        key-value dicts to a dataframe.
        """
        data = {"a": 1, "b": 2}
<<<<<<< HEAD
        df = convert_anything_to_pandas(data)
=======
        df = type_util.convert_anything_to_df(data)
>>>>>>> e63eac1c
        pd.testing.assert_frame_equal(df, pd.DataFrame.from_dict(data, orient="index"))

    def test_convert_anything_to_df_passes_styler_through(self):
        """Test that `convert_anything_to_df` correctly passes Stylers through."""
        original_df = pd.DataFrame(
            {
                "integer": [1, 2, 3],
                "float": [1.0, 2.1, 3.2],
                "string": ["foo", "bar", None],
            },
            index=[1.0, "foo", 3],
        )

        original_styler = original_df.style.highlight_max(axis=0)

<<<<<<< HEAD
        out = convert_anything_to_pandas(original_styler, allow_styler=True)
=======
        out = type_util.convert_anything_to_df(original_styler, allow_styler=True)
>>>>>>> e63eac1c
        self.assertEqual(original_styler, out)
        self.assertEqual(id(original_df), id(out.data))

    def test_convert_anything_to_df_clones_stylers(self):
        """Test that `convert_anything_to_df` correctly clones Stylers."""
        original_df = pd.DataFrame(
            {
                "integer": [1, 2, 3],
                "float": [1.0, 2.1, 3.2],
                "string": ["foo", "bar", None],
            },
            index=[1.0, "foo", 3],
        )

        original_styler = original_df.style.highlight_max(axis=0)

<<<<<<< HEAD
        out = convert_anything_to_pandas(
=======
        out = type_util.convert_anything_to_df(
>>>>>>> e63eac1c
            original_styler, allow_styler=True, ensure_copy=True
        )
        self.assertNotEqual(original_styler, out)
        self.assertNotEqual(id(original_df), id(out.data))
        pd.testing.assert_frame_equal(original_df, out.data)

    def test_convert_anything_to_df_converts_stylers(self):
        """Test that `convert_anything_to_df` correctly converts Stylers to DF, without cloning the
        data.
        """
        original_df = pd.DataFrame(
            {
                "integer": [1, 2, 3],
                "float": [1.0, 2.1, 3.2],
                "string": ["foo", "bar", None],
            },
            index=[1.0, "foo", 3],
        )

        original_styler = original_df.style.highlight_max(axis=0)

<<<<<<< HEAD
        out = convert_anything_to_pandas(original_styler, allow_styler=False)
=======
        out = type_util.convert_anything_to_df(original_styler, allow_styler=False)
>>>>>>> e63eac1c
        self.assertNotEqual(id(original_styler), id(out))
        self.assertEqual(id(original_df), id(out))
        pd.testing.assert_frame_equal(original_df, out)

    def test_convert_anything_to_df_converts_stylers_and_clones_data(self):
        """Test that `convert_anything_to_df` correctly converts Stylers to DF, cloning the data."""
        original_df = pd.DataFrame(
            {
                "integer": [1, 2, 3],
                "float": [1.0, 2.1, 3.2],
                "string": ["foo", "bar", None],
            },
            index=[1.0, "foo", 3],
        )

        original_styler = original_df.style.highlight_max(axis=0)

<<<<<<< HEAD
        out = convert_anything_to_pandas(
=======
        out = type_util.convert_anything_to_df(
>>>>>>> e63eac1c
            original_styler, allow_styler=False, ensure_copy=True
        )
        self.assertNotEqual(id(original_styler), id(out))
        self.assertNotEqual(id(original_df), id(out))
        pd.testing.assert_frame_equal(original_df, out)

    def test_convert_anything_to_df_calls_to_pandas_when_available(self):
        class DataFrameIsh:
            def to_pandas(self):
                return pd.DataFrame([])

<<<<<<< HEAD
        converted = convert_anything_to_pandas(DataFrameIsh())
=======
        converted = type_util.convert_anything_to_df(DataFrameIsh())
>>>>>>> e63eac1c
        assert isinstance(converted, pd.DataFrame)
        assert converted.empty

    @parameterized.expand(
        [
            # Complex numbers:
            (pd.Series([1 + 2j, 3 + 4j, 5 + 6 * 1j], dtype=np.complex64), True),
            (pd.Series([1 + 2j, 3 + 4j, 5 + 6 * 1j], dtype=np.complex128), True),
            # Timedelta:
            (pd.Series([pd.Timedelta("1 days"), pd.Timedelta("2 days")]), True),
            # Mixed-integer types:
            (pd.Series([1, 2, "3"]), True),
            # Mixed:
            (pd.Series([1, 2.1, "3", True]), True),
            # timedelta64
            (pd.Series([np.timedelta64(1, "D"), np.timedelta64(2, "D")]), True),
            # Frozenset:
            (pd.Series([frozenset([1, 2]), frozenset([3, 4])]), True),
            # Dicts:
            (pd.Series([{"a": 1}, {"b": 2}]), True),
            # Complex types:
            (pd.Series([TestObject(), TestObject()]), True),
            # Supported types:
            (pd.Series([1, 2, 3]), False),
            (pd.Series([1, 2, 3.0]), False),
            (pd.Series(["foo", "bar"]), False),
            (pd.Series([True, False, None]), False),
            (pd.Series(["foo", "bar", None]), False),
            (pd.Series([[1, 2], [3, 4]]), False),
            (pd.Series(["a", "b", "c", "a"], dtype="category"), False),
            (pd.Series([date(2020, 1, 1), date(2020, 1, 2)]), False),
            (pd.Series([Decimal("1.1"), Decimal("2.2")]), False),
        ]
    )
    def test_is_colum_type_arrow_incompatible(
        self, column: pd.Series, incompatible: bool
    ):
        self.assertEqual(
            type_util.is_colum_type_arrow_incompatible(column),
            incompatible,
            f"Expected {column} to be {'incompatible' if incompatible else 'compatible'} with Arrow.",
        )

    @parameterized.expand(
        [
            # Complex numbers:
            (pd.Series([1 + 2j, 3 + 4j, 5 + 6 * 1j]), True),
            # Timedelta:
            (pd.Series([pd.Timedelta("1 days"), pd.Timedelta("2 days")]), True),
            # Mixed-integer types:
            (pd.Series([1, 2, "3"]), True),
            # Mixed:
            (pd.Series([1, 2.1, "3", True]), True),
            # timedelta64
            (pd.Series([np.timedelta64(1, "D"), np.timedelta64(2, "D")]), True),
            # Frozenset:
            (pd.Series([frozenset([1, 2]), frozenset([3, 4])]), True),
            # Dicts:
            (pd.Series([{"a": 1}, {"b": 2}]), True),
            # Complex types:
            (pd.Series([TestObject(), TestObject()]), True),
            # Supported types:
            (pd.Series([1, 2, 3]), False),
            (pd.Series([1, 2, 3.0]), False),
            (pd.Series(["foo", "bar"]), False),
            (pd.Series([True, False, None]), False),
            (pd.Series(["foo", "bar", None]), False),
            (pd.Series([[1, 2], [3, 4]]), False),
            (pd.Series(["a", "b", "c", "a"], dtype="category"), False),
            (pd.Series([date(2020, 1, 1), date(2020, 1, 2)]), False),
            (pd.Series([Decimal("1.1"), Decimal("2.2")]), False),
        ]
    )
    def test_fix_arrow_incompatible_column_types(
        self, column: pd.Series, incompatible: bool
    ):
        """Test that `fix_arrow_incompatible_column_types` correctly fixes
        columns containing unsupported types by converting them to string and
        leaves supported columns unchanged.
        """
        df = pd.DataFrame({"c1": column})
        fixed_df = type_util.fix_arrow_incompatible_column_types(df)
        col_dtype = fixed_df["c1"].dtype
        inferred_type = infer_dtype(fixed_df["c1"])

        if incompatible:
            # Column should have been converted to string.
            self.assertIsInstance(col_dtype, pd.StringDtype)
            self.assertEqual(inferred_type, "string")
        else:
            # Column should have the original type.
            self.assertEqual(col_dtype, df["c1"].dtype)
            self.assertEqual(inferred_type, infer_dtype(df["c1"]))

    def test_fix_no_columns(self):
        """Test that `fix_arrow_incompatible_column_types` does not
        modify a DataFrame if all columns are compatible with Arrow.
        """

        df = pd.DataFrame(
            {
                "integer": [1, 2, 3],
                "float": [1.1, 2.2, 3.3],
                "string": ["foo", "bar", None],
                "boolean": [True, False, None],
            }
        )

        fixed_df = type_util.fix_arrow_incompatible_column_types(df)
        pd.testing.assert_frame_equal(df, fixed_df)

    def test_fix_mixed_column_types(self):
        """Test that `fix_arrow_incompatible_column_types` correctly fixes
        columns containing mixed types by converting them to string.
        """
        df = pd.DataFrame(
            {
                "mixed-integer": [1, "foo", 3],
                "mixed": [1.0, "foo", 3],
                "integer": [1, 2, 3],
                "float": [1.0, 2.1, 3.2],
                "string": ["foo", "bar", None],
            },
            index=[1.0, "foo", 3],
        )

        fixed_df = type_util.fix_arrow_incompatible_column_types(df)

        # Check dtypes
        self.assertIsInstance(fixed_df["mixed-integer"].dtype, pd.StringDtype)
        self.assertIsInstance(fixed_df["mixed"].dtype, pd.StringDtype)
        self.assertTrue(pd.api.types.is_integer_dtype(fixed_df["integer"].dtype))
        self.assertTrue(pd.api.types.is_float_dtype(fixed_df["float"].dtype))
        self.assertTrue(pd.api.types.is_object_dtype(fixed_df["string"].dtype))
        self.assertEqual(fixed_df.index.dtype.kind, "O")

        # Check inferred types:
        self.assertEqual(infer_dtype(fixed_df["mixed-integer"]), "string")
        self.assertEqual(infer_dtype(fixed_df["mixed"]), "string")
        self.assertEqual(infer_dtype(fixed_df["integer"]), "integer")
        self.assertEqual(infer_dtype(fixed_df["float"]), "floating")
        self.assertEqual(infer_dtype(fixed_df["string"]), "string")
        self.assertEqual(infer_dtype(fixed_df.index), "string")

    def test_data_frame_with_unsupported_column_types(self):
        """Test that `data_frame_to_bytes` correctly handles dataframes
        with unsupported column types by converting those types to string.
        """
        df = pd.DataFrame(
            {
                "mixed-integer": [1, "foo", 3],
                "mixed": [1.0, "foo", 3],
                "complex": [1 + 2j, 3 + 4j, 5 + 6 * 1j],
                "integer": [1, 2, 3],
                "float": [1.0, 2.1, 3.2],
                "string": ["foo", "bar", None],
            },
            index=[1.0, "foo", 3],
        )

        try:
            type_util.data_frame_to_bytes(df)
        except Exception as ex:
            self.fail(
                "No exception should have been thrown here. "
                f"Unsupported types of this dataframe should have been automatically fixed: {ex}"
            )

    @parameterized.expand(
        [
            (BASE_TYPES_DF,),
            (DATETIME_TYPES_DF,),
            (INTERVAL_TYPES_DF,),
            (LIST_TYPES_DF,),
            (PERIOD_TYPES_DF,),
            (NUMBER_TYPES_DF,),
            (SPECIAL_TYPES_DF,),
            (UNSUPPORTED_TYPES_DF,),
        ]
    )
    def test_data_frame_to_bytes(
        self,
        input_df: pd.DataFrame,
    ):
        """Test that `data_frame_to_bytes` correctly converts
        DataFrames with a variety of types to Arrow.
        """
        try:
            type_util.data_frame_to_bytes(input_df)
        except Exception as ex:
            self.fail(
                "No exception should have been thrown here. "
                f"Unsupported types of this dataframe should have been automatically fixed: {ex}"
            )

    def test_is_snowpark_dataframe(self):
        df = pd.DataFrame(
            {
                "mixed-integer": [1, "foo", 3],
                "mixed": [1.0, "foo", 3],
                "complex": [1 + 2j, 3 + 4j, 5 + 6 * 1j],
                "integer": [1, 2, 3],
                "float": [1.0, 2.1, 3.2],
                "string": ["foo", "bar", None],
            },
            index=[1.0, "foo", 3],
        )

        # pandas dataframe should not be SnowparkDataFrame
        self.assertFalse(type_util.is_snowpark_data_object(df))

        # if snowflake.snowpark.dataframe.DataFrame def is_snowpark_data_object should return true
        self.assertTrue(type_util.is_snowpark_data_object(SnowparkDataFrame()))

        # any object should not be snowpark dataframe
        self.assertFalse(type_util.is_snowpark_data_object("any text"))
        self.assertFalse(type_util.is_snowpark_data_object(123))

        class DummyClass:
            """DummyClass for testing purposes"""

        self.assertFalse(type_util.is_snowpark_data_object(DummyClass()))

        # empty list should not be snowpark dataframe
        self.assertFalse(type_util.is_snowpark_data_object(list()))

        # list with items should not be snowpark dataframe
        self.assertFalse(
            type_util.is_snowpark_data_object(
                [
                    "any text",
                ]
            )
        )
        self.assertFalse(
            type_util.is_snowpark_data_object(
                [
                    123,
                ]
            )
        )
        self.assertFalse(
            type_util.is_snowpark_data_object(
                [
                    DummyClass(),
                ]
            )
        )
        self.assertFalse(
            type_util.is_snowpark_data_object(
                [
                    df,
                ]
            )
        )

        # list with SnowparkRow should be SnowparkDataframe
        self.assertTrue(
            type_util.is_snowpark_data_object(
                [
                    SnowparkRow(),
                ]
            )
        )

    @pytest.mark.require_snowflake
    def test_is_snowpark_dataframe_integration(self):
        with create_snowpark_session() as snowpark_session:
            self.assertTrue(
                type_util.is_snowpark_data_object(
                    snowpark_session.sql("SELECT 40+2 as COL1")
                )
            )
            self.assertTrue(
                type_util.is_snowpark_data_object(
                    snowpark_session.sql("SELECT 40+2 as COL1").collect()
                )
            )
            self.assertTrue(
                type_util.is_snowpark_data_object(
                    snowpark_session.sql("SELECT 40+2 as COL1").cache_result()
                )
            )

    @parameterized.expand(
        SHARED_TEST_CASES,
    )
    def test_determine_data_format(
        self,
        input_data: Any,
        metadata: TestCaseMetadata,
    ):
        """Test that `determine_data_format` correctly determines the
        data format of a variety of data structures/types.
        """
        data_format = type_util.determine_data_format(input_data)
        self.assertEqual(
            data_format,
            metadata.expected_data_format,
            f"{str(input_data)} is expected to be {metadata.expected_data_format} but was {data_format}.",
        )

    @parameterized.expand(
        SHARED_TEST_CASES,
    )
    def test_convert_df_to_data_format(
        self,
        input_data: Any,
        metadata: TestCaseMetadata,
    ):
        """Test that `convert_df_to_data_format` correctly converts a
        DataFrame to the specified data format.
        """
        converted_df = type_util.convert_anything_to_pandas(input_data)
        self.assertEqual(converted_df.shape[0], metadata.expected_rows)
        self.assertEqual(converted_df.shape[1], metadata.expected_cols)

        if metadata.expected_data_format == type_util.DataFormat.UNKNOWN:
            with self.assertRaises(ValueError):
                type_util.convert_df_to_data_format(
                    converted_df, metadata.expected_data_format
                )
            # We don't have to do any other tests for unknown data formats.
        else:
            converted_data = type_util.convert_df_to_data_format(
                converted_df, metadata.expected_data_format
            )

            # Some data formats are converted to DataFrames instead of
            # the original data type/structure.
            if metadata.expected_data_format in [
                type_util.DataFormat.SNOWPARK_OBJECT,
                type_util.DataFormat.PYSPARK_OBJECT,
                type_util.DataFormat.PANDAS_INDEX,
                type_util.DataFormat.PANDAS_STYLER,
                type_util.DataFormat.EMPTY,
            ]:
                assert isinstance(converted_data, pd.DataFrame)
                self.assertEqual(converted_data.shape[0], metadata.expected_rows)
                self.assertEqual(converted_data.shape[1], metadata.expected_cols)
            else:
                self.assertEqual(type(converted_data), type(input_data))
                # Sets in python are unordered, so we can't compare them this way.
                if metadata.expected_data_format != type_util.DataFormat.SET_OF_VALUES:
                    self.assertEqual(str(converted_data), str(input_data))
                    pd.testing.assert_frame_equal(
                        converted_df,
                        type_util.convert_anything_to_pandas(converted_data),
                    )

    def test_convert_df_to_data_format_with_unknown_data_format(self):
        """Test that `convert_df_to_data_format` raises a ValueError when
        passed an unknown data format.
        """
        with self.assertRaises(ValueError):
            type_util.convert_df_to_data_format(
                pd.DataFrame({"a": [1, 2, 3]}), type_util.DataFormat.UNKNOWN
            )

    def test_convert_df_with_missing_values(self):
        """Test that `convert_df_to_data_format` correctly converts
        all types of missing values to None.
        """

        # Add dataframe with different missing values:
        df = pd.DataFrame(
            {
                "missing": [None, pd.NA, np.nan, pd.NaT],
            }
        )

        self.assertEqual(
            type_util.convert_df_to_data_format(
                df, type_util.DataFormat.LIST_OF_VALUES
            ),
            [None, None, None, None],
        )
        self.assertEqual(
            type_util.convert_df_to_data_format(
                df, type_util.DataFormat.TUPLE_OF_VALUES
            ),
            (None, None, None, None),
        )
        self.assertEqual(
            type_util.convert_df_to_data_format(df, type_util.DataFormat.SET_OF_VALUES),
            {None},
        )
        self.assertEqual(
            type_util.convert_df_to_data_format(df, type_util.DataFormat.LIST_OF_ROWS),
            [
                [None],
                [None],
                [None],
                [None],
            ],
        )
        self.assertEqual(
            type_util.convert_df_to_data_format(
                df, type_util.DataFormat.LIST_OF_RECORDS
            ),
            [
                {"missing": None},
                {"missing": None},
                {"missing": None},
                {"missing": None},
            ],
        )
        self.assertEqual(
            type_util.convert_df_to_data_format(
                df, type_util.DataFormat.COLUMN_VALUE_MAPPING
            ),
            {
                "missing": [None, None, None, None],
            },
        )
        self.assertEqual(
            type_util.convert_df_to_data_format(
                df, type_util.DataFormat.COLUMN_INDEX_MAPPING
            ),
            {"missing": {0: None, 1: None, 2: None, 3: None}},
        )
        self.assertEqual(
            type_util.convert_df_to_data_format(
                df, type_util.DataFormat.KEY_VALUE_DICT
            ),
            {0: None, 1: None, 2: None, 3: None},
        )


class TestEnumCoercion:
    """Test class for Enum Coercion feature."""

    @pytest.fixture
    def EnumAOrig(self):
        class EnumA(enum.Enum):
            A = enum.auto()
            B = enum.auto()
            C = enum.auto()

        EnumA.__qualname__ = "__main__.EnumA"
        return EnumA

    @pytest.fixture
    def EnumAEqual(self):
        class EnumA(enum.Enum):
            A = enum.auto()
            B = enum.auto()
            C = enum.auto()

        EnumA.__qualname__ = "__main__.EnumA"
        return EnumA

    @pytest.fixture
    def EnumADiffMembers(self):
        class EnumA(enum.Enum):
            A = enum.auto()
            B = enum.auto()
            D = enum.auto()

        EnumA.__qualname__ = "__main__.EnumA"
        return EnumA

    @pytest.fixture
    def EnumADiffValues(self):
        class EnumA(enum.Enum):
            A = "1"
            B = "2"
            C = "3"

        EnumA.__qualname__ = "__main__.EnumA"
        return EnumA

    @pytest.fixture
    def EnumAExtraMembers(self):
        class EnumA(enum.Enum):
            A = enum.auto()
            B = enum.auto()
            C = enum.auto()
            D = enum.auto()

        EnumA.__qualname__ = "__main__.EnumA"
        return EnumA

    @pytest.fixture
    def EnumADiffQualname(self):
        class EnumA(enum.Enum):
            A = enum.auto()
            B = enum.auto()
            C = enum.auto()

        EnumA.__qualname__ = "foobar.EnumA"
        return EnumA

    @pytest.fixture
    def EnumB(self):
        class EnumB(enum.Enum):
            A = enum.auto()
            B = enum.auto()
            C = enum.auto()

        EnumB.__qualname__ = "__main__.EnumB"
        return EnumB

    def test_enum_uniqueness(
        self,
        EnumAOrig,
        EnumAEqual,
        EnumADiffMembers,
        EnumADiffValues,
        EnumADiffQualname,
        EnumB,
        EnumAExtraMembers,
    ):
        """A preliminary check, to ensure testing the others makes sense."""
        assert all(
            EnumAOrig.A not in enum
            for enum in (
                EnumAEqual,
                EnumADiffMembers,
                EnumADiffValues,
                EnumADiffQualname,
                EnumAExtraMembers,
                EnumB,
            )
        )
        assert EnumAOrig.A.value == EnumAEqual.A.value
        assert EnumAOrig.__qualname__ == EnumAEqual.__qualname__

    def test_coerce_enum_coercable(
        self,
        EnumAOrig,
        EnumAEqual,
        EnumADiffValues,
    ):
        assert type_util.coerce_enum(EnumAOrig.A, EnumAEqual) is EnumAEqual.A
        # Different values are coercable by default
        assert type_util.coerce_enum(EnumAOrig.A, EnumADiffValues) is EnumADiffValues.A

    def test_coerce_enum_not_coercable(
        self,
        EnumAOrig,
        EnumADiffMembers,
        EnumAExtraMembers,
        EnumADiffQualname,
        EnumB,
    ):
        # Things that are not coercable
        assert type_util.coerce_enum(EnumAOrig.A, EnumADiffMembers) is EnumAOrig.A
        assert type_util.coerce_enum(EnumAOrig.A, EnumAExtraMembers) is EnumAOrig.A
        assert type_util.coerce_enum(EnumAOrig.A, EnumB) is EnumAOrig.A
        assert type_util.coerce_enum(EnumAOrig.A, EnumADiffQualname) is EnumAOrig.A

    def test_coerce_enum_noop(self, EnumAOrig):
        assert type_util.coerce_enum(EnumAOrig.A, EnumAOrig) is EnumAOrig.A

    def test_coerce_enum_errors(self, EnumAOrig, EnumAEqual):
        with pytest.raises(ValueError, match="Expected an EnumMeta"):
            type_util.coerce_enum(EnumAOrig.A, EnumAEqual.A)
        with pytest.raises(ValueError, match="Expected an Enum"):
            type_util.coerce_enum(EnumAOrig, EnumAEqual)

    @patch_config_options({"runner.enumCoercion": "off"})
    def test_coerce_enum_config_off(self, EnumAOrig, EnumAEqual):
        assert type_util.coerce_enum(EnumAOrig.A, EnumAEqual) is EnumAOrig.A

    @patch_config_options({"runner.enumCoercion": "nameAndValue"})
    def test_coerce_enum_config_name_and_value(
        self, EnumAOrig, EnumAEqual, EnumADiffValues
    ):
        assert type_util.coerce_enum(EnumAOrig.A, EnumAEqual) is EnumAEqual.A
        assert type_util.coerce_enum(EnumAOrig.A, EnumADiffValues) is EnumAOrig.A

    @patch_config_options({"runner.enumCoercion": "badValue"})
    def test_coerce_enum_bad_config_value(self, EnumAOrig, EnumAEqual):
        with pytest.raises(errors.StreamlitAPIException):
            type_util.coerce_enum(EnumAOrig.A, EnumAEqual)<|MERGE_RESOLUTION|>--- conflicted
+++ resolved
@@ -27,20 +27,7 @@
 from pandas.api.types import infer_dtype
 from parameterized import parameterized
 
-<<<<<<< HEAD
-from streamlit import type_util
-from streamlit.type_util import (
-    DataFormat,
-    convert_anything_to_pandas,
-    data_frame_to_bytes,
-    fix_arrow_incompatible_column_types,
-    is_bytes_like,
-    is_snowpark_data_object,
-    to_bytes,
-)
-=======
 from streamlit import errors, type_util
->>>>>>> e63eac1c
 from tests.streamlit.data_mocks import (
     BASE_TYPES_DF,
     DATETIME_TYPES_DF,
@@ -163,21 +150,17 @@
             index=[1.0, "foo", 3],
         )
 
-<<<<<<< HEAD
-        converted_df = convert_anything_to_pandas(orginal_df, ensure_copy=True)
-=======
-        converted_df = type_util.convert_anything_to_df(orginal_df, ensure_copy=True)
->>>>>>> e63eac1c
+        converted_df = type_util.convert_anything_to_pandas(
+            orginal_df, ensure_copy=True
+        )
         # Apply a change
         converted_df["integer"] = [4, 5, 6]
         # Ensure that the original dataframe is not changed
         self.assertEqual(orginal_df["integer"].to_list(), [1, 2, 3])
 
-<<<<<<< HEAD
-        converted_df = convert_anything_to_pandas(orginal_df, ensure_copy=False)
-=======
-        converted_df = type_util.convert_anything_to_df(orginal_df, ensure_copy=False)
->>>>>>> e63eac1c
+        converted_df = type_util.convert_anything_to_pandas(
+            orginal_df, ensure_copy=False
+        )
         # Apply a change
         converted_df["integer"] = [4, 5, 6]
         # The original dataframe should be changed here since ensure_copy is False
@@ -188,11 +171,7 @@
         key-value dicts to a dataframe.
         """
         data = {"a": 1, "b": 2}
-<<<<<<< HEAD
-        df = convert_anything_to_pandas(data)
-=======
-        df = type_util.convert_anything_to_df(data)
->>>>>>> e63eac1c
+        df = type_util.convert_anything_to_pandas(data)
         pd.testing.assert_frame_equal(df, pd.DataFrame.from_dict(data, orient="index"))
 
     def test_convert_anything_to_df_passes_styler_through(self):
@@ -208,11 +187,7 @@
 
         original_styler = original_df.style.highlight_max(axis=0)
 
-<<<<<<< HEAD
-        out = convert_anything_to_pandas(original_styler, allow_styler=True)
-=======
-        out = type_util.convert_anything_to_df(original_styler, allow_styler=True)
->>>>>>> e63eac1c
+        out = type_util.convert_anything_to_pandas(original_styler, allow_styler=True)
         self.assertEqual(original_styler, out)
         self.assertEqual(id(original_df), id(out.data))
 
@@ -229,11 +204,7 @@
 
         original_styler = original_df.style.highlight_max(axis=0)
 
-<<<<<<< HEAD
-        out = convert_anything_to_pandas(
-=======
-        out = type_util.convert_anything_to_df(
->>>>>>> e63eac1c
+        out = type_util.convert_anything_to_pandas(
             original_styler, allow_styler=True, ensure_copy=True
         )
         self.assertNotEqual(original_styler, out)
@@ -255,11 +226,7 @@
 
         original_styler = original_df.style.highlight_max(axis=0)
 
-<<<<<<< HEAD
-        out = convert_anything_to_pandas(original_styler, allow_styler=False)
-=======
-        out = type_util.convert_anything_to_df(original_styler, allow_styler=False)
->>>>>>> e63eac1c
+        out = type_util.convert_anything_to_pandas(original_styler, allow_styler=False)
         self.assertNotEqual(id(original_styler), id(out))
         self.assertEqual(id(original_df), id(out))
         pd.testing.assert_frame_equal(original_df, out)
@@ -277,11 +244,7 @@
 
         original_styler = original_df.style.highlight_max(axis=0)
 
-<<<<<<< HEAD
-        out = convert_anything_to_pandas(
-=======
-        out = type_util.convert_anything_to_df(
->>>>>>> e63eac1c
+        out = type_util.convert_anything_to_pandas(
             original_styler, allow_styler=False, ensure_copy=True
         )
         self.assertNotEqual(id(original_styler), id(out))
@@ -293,11 +256,7 @@
             def to_pandas(self):
                 return pd.DataFrame([])
 
-<<<<<<< HEAD
-        converted = convert_anything_to_pandas(DataFrameIsh())
-=======
-        converted = type_util.convert_anything_to_df(DataFrameIsh())
->>>>>>> e63eac1c
+        converted = type_util.convert_anything_to_pandas(DataFrameIsh())
         assert isinstance(converted, pd.DataFrame)
         assert converted.empty
 
