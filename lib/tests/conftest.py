--- conflicted
+++ resolved
@@ -18,10 +18,6 @@
     """
     os.environ['HOME'] = '/mock/home/folder'
     yield
-<<<<<<< HEAD
-=======
-
->>>>>>> 66a229ea
 
 CONFIG_FILE_CONTENTS = '''
 [global]
@@ -33,14 +29,8 @@
 '''
 
 with set_fake_home(), patch(
-<<<<<<< HEAD
-        'streamlit.config.os.path.exists',
-        side_effect=[True]) as p, patch(
-            "streamlit.config.open",
-=======
         'streamlit.config.os.path.exists', side_effect=[True]) as p, patch(
             'streamlit.config.open',
->>>>>>> 66a229ea
             mock_open(read_data=CONFIG_FILE_CONTENTS)) as mock_file:
 
     from streamlit import config
