# Copyright (c) Streamlit Inc. (2018-2022) Snowflake Inc. (2022)
#
# Licensed under the Apache License, Version 2.0 (the "License");
# you may not use this file except in compliance with the License.
# You may obtain a copy of the License at
#
#     http://www.apache.org/licenses/LICENSE-2.0
#
# Unless required by applicable law or agreed to in writing, software
# distributed under the License is distributed on an "AS IS" BASIS,
# WITHOUT WARRANTIES OR CONDITIONS OF ANY KIND, either express or implied.
# See the License for the specific language governing permissions and
# limitations under the License.

"""A bunch of useful utilities."""

from __future__ import annotations

import dataclasses
import functools
import hashlib
import os
import subprocess
import sys
from typing import Any, Dict, Iterable, List, Mapping, Set, TypeVar, Union

from typing_extensions import Final

from streamlit import env_util

# URL of Streamlit's help page.
HELP_DOC: Final = "https://docs.streamlit.io/"
FLOAT_EQUALITY_EPSILON: Final[float] = 0.000000000005

# Due to security issue in md5 and sha1, usedforsecurity
# argument is added to hashlib for python versions higher than 3.8
HASHLIB_KWARGS: Dict[str, Any] = (
    {"usedforsecurity": False} if sys.version_info >= (3, 9) else {}
)


def memoize(func):
    """Decorator to memoize the result of a no-args func."""
    result: List[Any] = []

    @functools.wraps(func)
    def wrapped_func():
        if not result:
            result.append(func())
        return result[0]

    return wrapped_func


def open_browser(url):
    """Open a web browser pointing to a given URL.

    We use this function instead of Python's `webbrowser` module because this
    way we can capture stdout/stderr to avoid polluting the terminal with the
    browser's messages. For example, Chrome always prints things like "Created
    new window in existing browser session", and those get on the user's way.

    url : str
        The URL. Must include the protocol.

    """
    # Treat Windows separately because:
    # 1. /dev/null doesn't exist.
    # 2. subprocess.Popen(['start', url]) doesn't actually pop up the
    #    browser even though 'start url' works from the command prompt.
    # Fun!
    # Also, use webbrowser if we are on Linux and xdg-open is not installed.
    #
    # We don't use the webbrowser module on Linux and Mac because some browsers
    # (ahem... Chrome) always print "Opening in existing browser session" to
    # the terminal, which is spammy and annoying. So instead we start the
    # browser ourselves and send all its output to /dev/null.

    if env_util.IS_WINDOWS:
        _open_browser_with_webbrowser(url)
        return
    if env_util.IS_LINUX_OR_BSD:
        if env_util.is_executable_in_path("xdg-open"):
            _open_browser_with_command("xdg-open", url)
            return
        _open_browser_with_webbrowser(url)
        return
    if env_util.IS_DARWIN:
        _open_browser_with_command("open", url)
        return

    import platform

    raise Error('Cannot open browser in platform "%s"' % platform.system())


def _open_browser_with_webbrowser(url):
    import webbrowser

    webbrowser.open(url)


def _open_browser_with_command(command, url):
    cmd_line = [command, url]
    with open(os.devnull, "w") as devnull:
        subprocess.Popen(cmd_line, stdout=devnull, stderr=subprocess.STDOUT)


def _maybe_tuple_to_list(item: Any) -> Any:
    """Convert a tuple to a list. Leave as is if it's not a tuple."""
    if isinstance(item, tuple):
        return list(item)
    return item


def repr_(self: Any) -> str:
    """A clean repr for a class, excluding both values that are likely defaults,
    and those explicitly default for dataclasses.
    """
    classname = self.__class__.__name__
    # Most of the falsey value, but excluding 0 and 0.0, since those often have
    # semantic meaning within streamlit.
    defaults: list[Any] = [None, "", False, [], set(), dict()]
    if dataclasses.is_dataclass(self):
        fields_vals = (
            (f.name, getattr(self, f.name))
            for f in dataclasses.fields(self)
            if f.repr
            and getattr(self, f.name) != f.default
            and getattr(self, f.name) not in defaults
        )
    else:
        fields_vals = ((f, v) for (f, v) in self.__dict__.items() if v not in defaults)

    field_reprs = ", ".join(f"{field}={value!r}" for field, value in fields_vals)
    return f"{classname}({field_reprs})"


_Value = TypeVar("_Value")


def index_(iterable: Iterable[_Value], x: _Value) -> int:
    """Return zero-based index of the first item whose value is equal to x.
    Raises a ValueError if there is no such item.

    We need a custom implementation instead of the built-in list .index() to
    be compatible with NumPy array and Pandas Series.

    Parameters
    ----------
    iterable : list, tuple, numpy.ndarray, pandas.Series
    x : Any

    Returns
    -------
    int
    """
    for i, value in enumerate(iterable):
        if x == value:
            return i
        elif isinstance(value, float) and isinstance(x, float):
            if abs(x - value) < FLOAT_EQUALITY_EPSILON:
                return i
    raise ValueError("{} is not in iterable".format(str(x)))


_Key = TypeVar("_Key", bound=str)


def lower_clean_dict_keys(dict: Mapping[_Key, _Value]) -> Dict[str, _Value]:
    return {k.lower().strip(): v for k, v in dict.items()}


# TODO: Move this into errors.py? Replace with StreamlitAPIException?
class Error(Exception):
    pass


def calc_md5(s: Union[bytes, str]) -> str:
    """Return the md5 hash of the given string."""
    h = hashlib.new("md5", **HASHLIB_KWARGS)

    b = s.encode("utf-8") if isinstance(s, str) else s

    h.update(b)
    return h.hexdigest()


def exclude_key_query_params(
    query_params: Dict[str, List[str]], keys_to_exclude: List[str]
) -> Dict[str, List[str]]:
    """Returns new object query_params : Dict[str, List[str]], but without keys defined with keys_to_drop : List[str]."""
    return {
        key: value
        for key, value in query_params.items()
        if key.lower() not in keys_to_exclude
    }


def extract_key_query_params(
    query_params: Dict[str, List[str]], param_key: str
) -> Set[str]:
    """Extracts key (case-insensitive) query params from Dict, and returns them as Set of str."""
    return set(
        [
            item.lower()
            for sublist in [
                [value.lower() for value in query_params[key]]
                for key in query_params.keys()
                if key.lower() == param_key and query_params.get(key)
            ]
            for item in sublist
        ]
    )


<<<<<<< HEAD
def extract_single_element_lists_query_params(
    query_params: Dict[str, List[Any]]
) -> Dict[str, Any]:
=======
def unwrap_single_element_lists(d: Dict[str, List[Any]]) -> Dict[str, Any]:
>>>>>>> dc90115b
    """Extracts the single element from lists in a dictionary if the list has a length of 1.

    Parameters
    ----------
<<<<<<< HEAD
    query_params : dict
=======
    d : dict
>>>>>>> dc90115b
        The dictionary containing lists.

    Returns
    -------
    dict
        The modified dictionary with single element lists extracted.
    """
<<<<<<< HEAD
    return {
        k: v[0] if isinstance(v, list) and len(v) == 1 else v
        for k, v in query_params.items()
    }
=======
    return {k: v[0] if isinstance(v, list) and len(v) == 1 else v for k, v in d.items()}
>>>>>>> dc90115b
<|MERGE_RESOLUTION|>--- conflicted
+++ resolved
@@ -214,22 +214,12 @@
     )
 
 
-<<<<<<< HEAD
-def extract_single_element_lists_query_params(
-    query_params: Dict[str, List[Any]]
-) -> Dict[str, Any]:
-=======
 def unwrap_single_element_lists(d: Dict[str, List[Any]]) -> Dict[str, Any]:
->>>>>>> dc90115b
     """Extracts the single element from lists in a dictionary if the list has a length of 1.
 
     Parameters
     ----------
-<<<<<<< HEAD
-    query_params : dict
-=======
     d : dict
->>>>>>> dc90115b
         The dictionary containing lists.
 
     Returns
@@ -237,11 +227,4 @@
     dict
         The modified dictionary with single element lists extracted.
     """
-<<<<<<< HEAD
-    return {
-        k: v[0] if isinstance(v, list) and len(v) == 1 else v
-        for k, v in query_params.items()
-    }
-=======
-    return {k: v[0] if isinstance(v, list) and len(v) == 1 else v for k, v in d.items()}
->>>>>>> dc90115b
+    return {k: v[0] if isinstance(v, list) and len(v) == 1 else v for k, v in d.items()}