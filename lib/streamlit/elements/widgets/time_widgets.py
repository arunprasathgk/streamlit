--- conflicted
+++ resolved
@@ -22,18 +22,11 @@
     Any,
     List,
     Literal,
-<<<<<<< HEAD
-=======
-    Optional,
->>>>>>> b6eb743b
     Sequence,
     Tuple,
     Union,
     cast,
-<<<<<<< HEAD
     overload,
-=======
->>>>>>> b6eb743b
 )
 
 from dateutil import relativedelta
@@ -735,12 +728,9 @@
         date_input_proto.format = format
         date_input_proto.label = label
         if parsed_values.value is None:
-<<<<<<< HEAD
-=======
             # An empty array represents the empty state. The reason for using an empty
             # array here is that we cannot optional keyword for repeated fields
             # in protobuf.
->>>>>>> b6eb743b
             date_input_proto.default[:] = []
         else:
             date_input_proto.default[:] = [
