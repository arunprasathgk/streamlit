--- conflicted
+++ resolved
@@ -74,10 +74,6 @@
 
         msg = "\n  $ xcode-select --install" if env_util.IS_DARWIN else ""
 
-<<<<<<< HEAD
-=======
-        print("print message")
->>>>>>> 5c1a8f9a
         click.secho(
             "  %s" % "For better performance, install the Watchdog module:",
             fg="blue",
@@ -85,13 +81,8 @@
         )
         click.secho(
             """%s
-<<<<<<< HEAD
-$ pip install watchdog
-        """
-=======
   $ pip install watchdog
             """
->>>>>>> 5c1a8f9a
             % msg
         )
 
@@ -183,10 +174,7 @@
     string. Acceptable values are 'auto', 'watchdog', 'poll' and 'none'.
     """
     if watcher_type in {"watchdog", "auto"} and _is_watchdog_available():
-<<<<<<< HEAD
-=======
         # Lazy-import this module to prevent unnecessary imports of the watchdog package.
->>>>>>> 5c1a8f9a
         from streamlit.watcher.event_based_path_watcher import EventBasedPathWatcher
 
         return EventBasedPathWatcher
