# Copyright (c) Streamlit Inc. (2018-2022) Snowflake Inc. (2022)
#
# Licensed under the Apache License, Version 2.0 (the "License");
# you may not use this file except in compliance with the License.
# You may obtain a copy of the License at
#
#     http://www.apache.org/licenses/LICENSE-2.0
#
# Unless required by applicable law or agreed to in writing, software
# distributed under the License is distributed on an "AS IS" BASIS,
# WITHOUT WARRANTIES OR CONDITIONS OF ANY KIND, either express or implied.
# See the License for the specific language governing permissions and
# limitations under the License.

from dataclasses import dataclass, field
from typing import Any, Dict, Iterator, List, MutableMapping, Union

from streamlit.proto.ForwardMsg_pb2 import ForwardMsg


@dataclass
class QueryParams(MutableMapping[str, Any]):
    """A lightweight wrapper of a dict that sends forwardMsgs when state changes.
    It stores str keys with str and List[str] values.
    """

    _query_params: Dict[str, Union[List[str], str]] = field(default_factory=dict)

    def __init__(self):
        # avoid using ._query_params as that will use __setattr__,
        # which itself relies on `_query_params` being defined
        self.__dict__["_query_params"] = {}

    def __iter__(self) -> Iterator[Any]:
        self._ensure_single_query_api_used()
        return iter(self._query_params.keys())

    def __getitem__(self, key: str) -> str:
<<<<<<< HEAD
        self._ensure_single_query_api_used()
        return self._getitem(key)

    def _getitem(self, key: str) -> str:
        self._ensure_single_query_api_used()
=======
>>>>>>> 7390dd5a
        try:
            value = self._query_params[key]
            if isinstance(value, list):
                if len(value) == 0:
                    return ""
                else:
                    return value[-1]
            return value
        except:
            raise KeyError(_missing_key_error_message(key))

<<<<<<< HEAD
    def _setitem(self, key: str, value: Union[str, List[str]]) -> None:
        self._ensure_single_query_api_used()
=======
    def __setitem__(self, key: str, value: Union[str, List[str]]) -> None:
        # Handle non-string inputs like integers or lists by converting them to
        # strings for consistent query parameter handling.
>>>>>>> 7390dd5a
        if isinstance(value, list):
            self._query_params[key] = [str(item) for item in value]
        else:
            self._query_params[key] = str(value)
        self._send_query_param_msg()

    def get_all(self, key: str) -> List[str]:
        self._ensure_single_query_api_used()
        try:
            if key not in self._query_params:
                return []
            query_params = self._query_params[key]
            return query_params if isinstance(query_params, list) else [query_params]
        except KeyError:
            raise KeyError(_missing_key_error_message(key))

    def __getattr__(self, key: str) -> str:
        try:
            return self.__getitem__(key)
        except KeyError:
            raise AttributeError(_missing_key_error_message(key))

    def __setattr__(self, key: str, value: Union[str, List[str]]) -> None:
        try:
            self.__setitem__(key, value)
        except KeyError:
            raise AttributeError(_missing_key_error_message(key))

    def __delattr__(self, key: str) -> None:
        try:
            self.__delitem__(key)
        except KeyError:
            raise AttributeError(_missing_key_error_message(key))

<<<<<<< HEAD
    def _delitem(self, key):
        self._ensure_single_query_api_used()
        if key in self._query_params:
            del self._query_params[key]
            self._send_query_param_msg()
        else:
            raise KeyError(_missing_key_error_message_query_params(key))

    def __contains__(self, key: str) -> bool:  # type: ignore[override]
        self._ensure_single_query_api_used()
        return key in self._query_params
=======
    def __contains__(self, key: Any) -> bool:
        if isinstance(key, str):
            return key in self._query_params
        return False
>>>>>>> 7390dd5a

    def __len__(self) -> int:
        self._ensure_single_query_api_used()
        return len(self._query_params)

    def _send_query_param_msg(self) -> None:
        # Avoid circular imports
        from streamlit.commands.experimental_query_params import _ensure_no_embed_params
        from streamlit.runtime.scriptrunner import get_script_run_ctx

        ctx = get_script_run_ctx()
        if ctx is None:
            return
        self._ensure_single_query_api_used

        msg = ForwardMsg()
        msg.page_info_changed.query_string = _ensure_no_embed_params(
            self._query_params, ctx.query_string
        )
        ctx.query_string = msg.page_info_changed.query_string
        ctx.enqueue(msg)

    def clear(self) -> None:
        self._ensure_single_query_api_used()
        self._query_params.clear()
        self._send_query_param_msg()

    def __delitem__(self, key: str) -> None:
        if key in self._query_params:
            del self._query_params[key]
            self._send_query_param_msg()
        else:
            raise KeyError(_missing_key_error_message(key))

    def to_dict(self) -> Dict[str, Union[List[str], str]]:
        self._ensure_single_query_api_used()
        return self._query_params

    def set_with_no_forward_msg(self, key: str, val: Union[List[str], str]) -> None:
        # Avoid circular imports
        from streamlit.commands.experimental_query_params import EMBED_QUERY_PARAMS_KEYS

        if key.lower() in EMBED_QUERY_PARAMS_KEYS:
            return
        if isinstance(val, list):
            self._query_params[key] = [str(item) for item in val]
        else:
            self._query_params[key] = str(val)

    def _ensure_single_query_api_used(self):
        # Avoid circular imports
        from streamlit.runtime.scriptrunner import get_script_run_ctx

        ctx = get_script_run_ctx()
        if ctx is None:
            return
        ctx._final_query_params_used = True
        ctx.ensure_single_query_api_used()


def _missing_key_error_message(key: str) -> str:
    return f'st.query_params has no key "{key}". Did you forget to initialize it?'<|MERGE_RESOLUTION|>--- conflicted
+++ resolved
@@ -36,14 +36,7 @@
         return iter(self._query_params.keys())
 
     def __getitem__(self, key: str) -> str:
-<<<<<<< HEAD
         self._ensure_single_query_api_used()
-        return self._getitem(key)
-
-    def _getitem(self, key: str) -> str:
-        self._ensure_single_query_api_used()
-=======
->>>>>>> 7390dd5a
         try:
             value = self._query_params[key]
             if isinstance(value, list):
@@ -55,19 +48,23 @@
         except:
             raise KeyError(_missing_key_error_message(key))
 
-<<<<<<< HEAD
-    def _setitem(self, key: str, value: Union[str, List[str]]) -> None:
-        self._ensure_single_query_api_used()
-=======
     def __setitem__(self, key: str, value: Union[str, List[str]]) -> None:
         # Handle non-string inputs like integers or lists by converting them to
         # strings for consistent query parameter handling.
->>>>>>> 7390dd5a
+        self._ensure_single_query_api_used()
         if isinstance(value, list):
             self._query_params[key] = [str(item) for item in value]
         else:
             self._query_params[key] = str(value)
         self._send_query_param_msg()
+
+    def __delitem__(self, key: str) -> None:
+        self._ensure_single_query_api_used()
+        if key in self._query_params:
+            del self._query_params[key]
+            self._send_query_param_msg()
+        else:
+            raise KeyError(_missing_key_error_message(key))
 
     def get_all(self, key: str) -> List[str]:
         self._ensure_single_query_api_used()
@@ -97,24 +94,10 @@
         except KeyError:
             raise AttributeError(_missing_key_error_message(key))
 
-<<<<<<< HEAD
-    def _delitem(self, key):
-        self._ensure_single_query_api_used()
-        if key in self._query_params:
-            del self._query_params[key]
-            self._send_query_param_msg()
-        else:
-            raise KeyError(_missing_key_error_message_query_params(key))
-
-    def __contains__(self, key: str) -> bool:  # type: ignore[override]
-        self._ensure_single_query_api_used()
-        return key in self._query_params
-=======
     def __contains__(self, key: Any) -> bool:
         if isinstance(key, str):
             return key in self._query_params
         return False
->>>>>>> 7390dd5a
 
     def __len__(self) -> int:
         self._ensure_single_query_api_used()
@@ -141,13 +124,6 @@
         self._ensure_single_query_api_used()
         self._query_params.clear()
         self._send_query_param_msg()
-
-    def __delitem__(self, key: str) -> None:
-        if key in self._query_params:
-            del self._query_params[key]
-            self._send_query_param_msg()
-        else:
-            raise KeyError(_missing_key_error_message(key))
 
     def to_dict(self) -> Dict[str, Union[List[str], str]]:
         self._ensure_single_query_api_used()
