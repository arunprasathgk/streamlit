--- conflicted
+++ resolved
@@ -57,16 +57,11 @@
     if ctx is None:
         return {}
     # Return new query params dict, but without embed, embed_options query params
-<<<<<<< HEAD
     return util.extract_single_element_lists(
         util.exclude_key_query_params(
-            parse.parse_qs(ctx.query_string), keys_to_exclude=EMBED_QUERY_PARAMS_KEYS
+            parse.parse_qs(ctx.query_string, keep_blank_values=True),
+            keys_to_exclude=EMBED_QUERY_PARAMS_KEYS,
         )
-=======
-    return util.exclude_key_query_params(
-        parse.parse_qs(ctx.query_string, keep_blank_values=True),
-        keys_to_exclude=EMBED_QUERY_PARAMS_KEYS,
->>>>>>> 0e52525a
     )
 
 
